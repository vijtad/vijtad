--- conflicted
+++ resolved
@@ -108,9 +108,7 @@
 
 **/**.DS_Store
 
-<<<<<<< HEAD
 uq360/data/*/*.csv
-=======
+
 *.csv
 .DS_Store
->>>>>>> b1deaf2d
